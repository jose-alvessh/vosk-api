--- conflicted
+++ resolved
@@ -30,13 +30,10 @@
 import android.annotation.SuppressLint;
 
 import org.vosk.Recognizer;
-<<<<<<< HEAD
+import java.io.IOException;
 
 import java.util.concurrent.ArrayBlockingQueue;
 import java.util.concurrent.BlockingQueue;
-=======
-import java.io.IOException;
->>>>>>> 12f29a34
 
 /**
  * Service that records audio in a thread, passes it to a recognizer and emits
@@ -72,13 +69,9 @@
      *
      * @throws IOException thrown if audio recorder can not be created for some reason.
      */
-<<<<<<< HEAD
+    @SuppressLint("MissingPermission")
     public SpeechService(Recognizer recognizer, float sampleRate, boolean isToSaveAudios)
             throws IOException {
-=======
-    @SuppressLint("MissingPermission")
-    public SpeechService(Recognizer recognizer, float sampleRate) throws IOException {
->>>>>>> 12f29a34
         this.recognizer = recognizer;
         this.sampleRate = (int) sampleRate;
         this.isToSaveAudios = isToSaveAudios;
